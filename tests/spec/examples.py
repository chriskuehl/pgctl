# pylint:disable=no-self-use, unused-argument
from __future__ import absolute_import
from __future__ import print_function
from __future__ import unicode_literals

import os
from subprocess import check_call
from subprocess import PIPE
from subprocess import Popen
from subprocess import STDOUT

import pytest
from pytest import yield_fixture as fixture
from testfixtures import Comparison as C
from testfixtures import StringComparison as S
from testing import assert_command
from testing.assertions import retry

from pgctl.daemontools import SvStat
from pgctl.daemontools import svstat
from pgctl.errors import LockHeld
from pgctl.functions import check_lock

parametrize = pytest.mark.parametrize


class DescribePgctlLog(object):

    @fixture
    def service_name(self):
        yield 'output'

    def it_is_empty_before_anything_starts(self, in_example_dir):
        assert_command(
            ('pgctl-2015', 'log'),
            '''\
==> playground/ohhi/stdout.log <==

==> playground/ohhi/stderr.log <==

==> playground/sweet/stdout.log <==

==> playground/sweet/stderr.log <==
''',
            '',
            0,
        )

    def it_shows_stdout_and_stderr(self, in_example_dir):
        check_call(('pgctl-2015', 'start', 'sweet'))

        assert_command(
            ('pgctl-2015', 'log'),
            '''\
==> playground/ohhi/stdout.log <==

==> playground/ohhi/stderr.log <==

==> playground/sweet/stdout.log <==
sweet

==> playground/sweet/stderr.log <==
sweet_error
''',
            '',
            0,
        )

        check_call(('pgctl-2015', 'restart', 'sweet'))

        assert_command(
            ('pgctl-2015', 'log'),
            '''\
==> playground/ohhi/stdout.log <==

==> playground/ohhi/stderr.log <==

==> playground/sweet/stdout.log <==
sweet

==> playground/sweet/stderr.log <==
sweet_error
''',
            '',
            0,
        )

    def it_logs_continuously_when_run_interactively(self, in_example_dir):
        check_call(('pgctl-2015', 'start'))

        # this pty simulates running in a terminal
        read, write = os.openpty()
        pty_normalize_newlines(read)
        p = Popen(('pgctl-2015', 'log'), stdout=write, stderr=write)
        os.close(write)

        import fcntl
        fl = fcntl.fcntl(read, fcntl.F_GETFL)
        fcntl.fcntl(read, fcntl.F_SETFL, fl | os.O_NONBLOCK)

        assert p.poll() is None  # it's still running

        # needs to loop for at least two seconds because the default event loop
        # in tail-f is one second.
        retries = 20
        buf = ''
        while True:
            try:
                block = os.read(read, 1024)
                print('BLOCK:', block)
            except OSError as error:
                print('ERROR:', error)
                if error.errno == 11:  # other end didn't write yet
                    if retries > 0:
                        retries -= 1
                        import time
                        time.sleep(.1)
                        continue
                    else:
                        break
                else:
                    raise
            buf += block

        assert buf == S('''(?s)\
==> playground/ohhi/stdout\\.log <==
o.*
==> playground/ohhi/stderr\\.log <==
e.*
==> playground/sweet/stdout\\.log <==
sweet

==> playground/sweet/stderr\\.log <==
sweet_error
.*$''')
        assert p.poll() is None  # it's still running

        # simulate CTRL-C; send "interrupt" to the process group
        from signal import SIGINT
        os.kill(-p.pid, SIGINT)

        assert p.wait() == -15

    def it_is_line_buffered(self):
        """
        Show that the interleaved output of ohhi becomes separated per-line.
        """

    def it_distinguishes_multiple_services(self):
        """
        There's some indication of which output came from which services.
        A (colorized?) [servicename] prefix.
        """

    def it_distinguishes_stderr(self):
        """
        There's some indication of which output came from stderr.
        Red, with [error] prefix.
        """

    def it_has_timestamps(self):
        """By default each line of output is timestamped"""

    def it_can_disable_timestamps(self):
        """Users should be able to turn off the timestamp output. V3"""

    def it_can_disable_coloring(self):
        """Users should be able to turn off colored output. V3"""

    def it_automatically_disables_color_for_nontty(self):
        """When printing to a file, don't produce color, by default. V3"""


class DescribeDateExample(object):

    @fixture
    def service_name(self):
        yield 'date'

    def it_does_start(self, in_example_dir, scratch_dir):
        assert not scratch_dir.join('now.date').isfile()
        check_call(('pgctl-2015', 'start', 'date'))
        retry(lambda: scratch_dir.join('now.date').isfile())


class DescribeTailExample(object):

    @fixture
    def service_name(self):
        yield 'tail'

    def it_does_start(self, in_example_dir):
        test_string = 'oh, hi there.\n'
        with open('input', 'w') as input:
            input.write(test_string)
        assert not os.path.isfile('output')

        check_call(('pgctl-2015', 'start', 'tail'))
        retry(lambda: os.path.isfile('output'))
        assert open('output').read() == test_string


class DescribeStart(object):

    def it_fails_given_unknown(self, in_example_dir):
        assert_command(
            ('pgctl-2015', 'start', 'unknown'),
            '',
            '''\
ERROR: No such playground service: 'unknown'
''',
            1,
        )

    def it_is_idempotent(self, in_example_dir):
        check_call(('pgctl-2015', 'start', 'sleep'))
        check_call(('pgctl-2015', 'start', 'sleep'))

    def it_should_work_in_a_subdirectory(self, in_example_dir):
        os.chdir(in_example_dir.join('playground').strpath)
        assert_command(
            ('pgctl-2015', 'start', 'sleep'),
            '',
            '''\
Starting: sleep
Started: sleep
''',
            0,
        )


def assert_svstat(service, **attrs):
    assert svstat(service) == C(SvStat, attrs, strict=False)


class DescribeStop(object):

    def it_does_stop(self, in_example_dir):
        check_call(('pgctl-2015', 'start', 'sleep'))
        check_call(('pgctl-2015', 'stop', 'sleep'))

        assert_svstat('playground/sleep', state=SvStat.UNSUPERVISED)

    def it_is_successful_before_start(self, in_example_dir):
        check_call(('pgctl-2015', 'stop', 'sleep'))

    def it_fails_given_unknown(self, in_example_dir):
        assert_command(
            ('pgctl-2015', 'stop', 'unknown'),
            '',
            '''\
Stopping: unknown
ERROR: No such playground service: 'unknown'
''',
            1,
        )


def pty_normalize_newlines(fd):
    r"""
    Twiddle the tty flags such that \n won't get munged to \r\n.
    Details:
        https://docs.python.org/2/library/termios.html
        http://ftp.gnu.org/old-gnu/Manuals/glibc-2.2.3/html_chapter/libc_17.html#SEC362
    """
    import termios as T
    attrs = T.tcgetattr(fd)
    attrs[1] &= ~(T.ONLCR | T.OPOST)
    T.tcsetattr(fd, T.TCSANOW, attrs)


def read_line(fd):
    # read one-byte-at-a-time to avoid deadlocking by reading too much
    line = ''
    byte = None
    while byte not in ('\n', ''):
        byte = os.read(fd, 1).decode('utf-8')
        line += byte
    return line


class DescribeDebug(object):

    @fixture
    def service_name(self):
        yield 'greeter'

    def assert_works_interactively(self):
        read, write = os.openpty()
        pty_normalize_newlines(read)
        proc = Popen(('pgctl-2015', 'debug', 'greeter'), stdin=PIPE, stdout=write)
        os.close(write)

        try:
            assert read_line(read) == 'What is your name?\n'
            proc.stdin.write('Buck\n')
            assert read_line(read) == 'Hello, Buck.\n'
        finally:
            proc.kill()

    def it_works_with_nothing_running(self, in_example_dir):
        assert_svstat('playground/greeter', state=SvStat.UNSUPERVISED)
        self.assert_works_interactively()

    def it_fails_with_multiple_services(self, in_example_dir):
        assert_command(
            ('pgctl-2015', 'debug', 'abc', 'def'),
            '',
            'ERROR: Must debug exactly one service, not: abc, def\n',
            1,
        )

    def it_first_stops_the_background_service_if_running(self, in_example_dir):
        check_call(('pgctl-2015', 'start', 'greeter'))
        assert_svstat('playground/greeter', state='up')

        self.assert_works_interactively()


class DescribeRestart(object):

    def it_is_just_stop_then_start(self, in_example_dir):
        assert_command(
            ('pgctl-2015', 'restart', 'sleep'),
            '',
            '''\
Stopping: sleep
Stopped: sleep
Starting: sleep
Started: sleep
''',
            0,
        )
        assert_svstat('playground/sleep', state='up')

    def it_also_works_when_up(self, in_example_dir):
        check_call(('pgctl-2015', 'start', 'sleep'))
        print(1)
        assert_svstat('playground/sleep', state='down', process='starting')
        print(1)

        self.it_is_just_stop_then_start(in_example_dir)
        print(1)


class DescribeStartMultipleServices(object):

    @fixture
    def service_name(self):
        yield 'multiple'

    def it_only_starts_the_indicated_services(self, in_example_dir, request):
        check_call(('pgctl-2015', 'start', 'sleep'))

        assert_svstat('playground/sleep', state='up')
        assert_svstat('playground/tail', state=SvStat.UNSUPERVISED)

    def it_starts_multiple_services(self, in_example_dir, request):
        check_call(('pgctl-2015', 'start', 'sleep', 'tail'))

        assert_svstat('playground/sleep', state='up')
        assert_svstat('playground/tail', state='up')

    def it_stops_multiple_services(self, in_example_dir):
        check_call(('pgctl-2015', 'start', 'sleep', 'tail'))

        assert_svstat('playground/sleep', state='up')
        assert_svstat('playground/tail', state='up')

        check_call(('pgctl-2015', 'stop', 'sleep', 'tail'))

        assert_svstat('playground/sleep', state=SvStat.UNSUPERVISED)
        assert_svstat('playground/tail', state=SvStat.UNSUPERVISED)

    def it_starts_everything_with_no_arguments_no_config(self, in_example_dir, request):
        check_call(('pgctl-2015', 'start'))

        assert_svstat('playground/sleep', state='up')
        assert_svstat('playground/tail', state='up')


class DescribeStatus(object):

    @fixture
    def service_name(self):
        yield 'multiple'

    def it_displays_correctly_when_the_service_is_down(self, in_example_dir):
        check_call(('pgctl-2015', 'start', 'sleep'))
        check_call(('pgctl-2015', 'stop', 'sleep'))
        assert_command(
            ('pgctl-2015', 'status', 'sleep'),
            'sleep: down\n',
            '',
            0,
        )

    def it_displays_correctly_when_the_service_is_up(self, in_example_dir):
        check_call(('pgctl-2015', 'start', 'sleep'))
        assert_command(
            ('pgctl-2015', 'status', 'sleep'),
            S('sleep: up \\(pid \\d+\\) \\d+ seconds\\n$'),
            '',
            0,
        )

    def it_displays_the_status_of_multiple_services(self, in_example_dir):
        """Expect multiple services with status and PID"""
        check_call(('pgctl-2015', 'start', 'sleep'))
        assert_command(
            ('pgctl-2015', 'status', 'sleep', 'tail'),
            S('''\
sleep: up \\(pid \\d+\\) \\d+ seconds
tail: down
$'''),
            '',
            0,
        )

    def it_displays_the_status_of_all_services(self, in_example_dir):
        """Expect all services to provide status when no service is specified"""
        check_call(('pgctl-2015', 'start', 'tail'))
        assert_command(
            ('pgctl-2015', 'status'),
            S('''\
sleep: down
tail: up \\(pid \\d+\\) \\d+ seconds
$'''),
            '',
            0,
        )

    def it_displays_status_for_unknown_services(self, in_example_dir):
        assert_command(
            ('pgctl-2015', 'status', 'garbage'),
            '',
            '''\
ERROR: No such playground service: 'garbage'
''',
            1,
        )


class DescribeReload(object):

    def it_is_unimplemented(self, in_example_dir):
        assert_command(
            ('pgctl-2015', 'reload'),
            '',
            '''\
reload: sleep
ERROR: reloading is not yet implemented.
''',
            1,
        )


class DescribeAliases(object):

    @fixture
    def service_name(self):
        yield 'output'

    def it_can_expand_properly(self, in_example_dir):
        assert_command(
            ('pgctl-2015', 'start', 'a'),
            '',
            '''\
Starting: ohhi, sweet
Started: ohhi, sweet
''',
            0,
        )

    def it_can_detect_cycles(self, in_example_dir):
        assert_command(
            ('pgctl-2015', 'start', 'b'),
            '',
            "ERROR: Circular aliases! Visited twice during alias expansion: 'b'\n",
            1,
        )

    def it_can_start_when_default_is_not_defined_explicitly(self, in_example_dir):
        assert_command(
            ('pgctl-2015', 'start'),
            '',
            '''\
Starting: ohhi, sweet
Started: ohhi, sweet
''',
            0,
        )


class DescribeEnvironment(object):

    @fixture
    def service_name(self):
        yield 'environment'

    def it_can_accept_different_environment_variables(self, in_example_dir):
        check_call(('sh', '-c', 'MYVAR=ohhi pgctl-2015 start'))

        assert_command(
            ('pgctl-2015', 'log'),
            '''\
==> playground/environment/stdout.log <==
ohhi

==> playground/environment/stderr.log <==
''',
            '',
            0,
        )

        check_call(('sh', '-c', 'MYVAR=bye pgctl-2015 restart'))

        assert_command(
            ('pgctl-2015', 'log'),
            '''\
==> playground/environment/stdout.log <==
bye

==> playground/environment/stderr.log <==
''',
            '',
            0,
        )


class DescribePgdirMissing(object):

    @parametrize(
        'command',
        ('start', 'stop', 'status', 'restart', 'reload', 'log', 'debug'),
    )
    def it_shows_an_error(self, command, tmpdir):
        with tmpdir.as_cwd():
            assert_command(
                ('pgctl-2015', command),
                '',
                "ERROR: could not find any directory named 'playground'\n",
                1,
            )

    def it_can_still_show_config(self, tmpdir):
        expected_output = '''\
{
    "aliases": {
        "default": [
            "(all services)"
        ]
    }, 
    "command": "config", 
    "pgdir": "playground", 
    "pghome": "~/.run/pgctl", 
    "services": [
        "default"
    ], 
    "wait_period": "2.0"
}
'''  # noqa

        with tmpdir.as_cwd():
            assert_command(
                ('pgctl-2015', 'config'),
                expected_output,
                '',
                0,
            )

    def it_can_still_show_help(self, tmpdir):
        with tmpdir.as_cwd():
            assert_command(
                ('pgctl-2015', '--help'),
                '''\
usage: pgctl-2015 [-h] [--version] [--pgdir PGDIR] [--pghome PGHOME]
                  {start,stop,status,restart,reload,log,debug,config}
                  [services [services ...]]

positional arguments:
  {start,stop,status,restart,reload,log,debug,config}
                        specify what action to take
  services              specify which services to act upon

optional arguments:
  -h, --help            show this help message and exit
  --version             show program's version number and exit
  --pgdir PGDIR         name the playground directory
  --pghome PGHOME       directory to keep user-level playground state
''',
                '',
                0,
            )

    def it_still_shows_help_without_args(self, tmpdir):
        with tmpdir.as_cwd():
            assert_command(
                ('pgctl-2015'),
                '',
                '''\
usage: pgctl-2015 [-h] [--version] [--pgdir PGDIR] [--pghome PGHOME]
                  {start,stop,status,restart,reload,log,debug,config}
                  [services [services ...]]
pgctl-2015: error: too few arguments
''',
                2,
            )


class DirtyTest(object):

    LOCKERROR = '''\
Stopping: sweet
Stopped: sweet
ERROR: We sent SIGTERM, but these processes did not stop:
UID +PID +PPID +C +STIME +TTY +STAT +TIME +CMD
\\S+ +\\d+ +\\d+ +\\d+ +\\S+ +\\S+ +\\S+ +\\S+ +{cmd}

temporary fix: lsof -t playground/sweet | xargs kill -9
permanent fix: http://pgctl.readthedocs.org/en/latest/user/quickstart.html#writing-playground-services
'''

    @fixture
    def cleanup(self, in_example_dir):
        try:
            yield in_example_dir
        finally:
            # we use SIGTERM; SIGKILL is cheating.
            print('killing.')
            limit = 100
<<<<<<< HEAD
            while limit > 0:  # noqa
                try:
                    check_lock('playground/sweet')
                    break
                except LockHeld:
                    cmd = 'lsof -tau $(whoami) playground/sweet | xargs --replace kill -TERM {}'
                    Popen(('sh', '-c', cmd)).wait()
                    limit -= 1


class DescribeOrphanSubprocess(DirtyTest):

    @fixture
    def service_name(self):
        yield 'orphan-subprocess'
=======
            status = None
            while status != 1 and limit > 0:
                status = Popen(('fuser', '-kv', '-TERM', 'playground/sweet'), stderr=STDOUT).wait()
                print('status:', status)
                limit -= 1
>>>>>>> 07b93389

    def it_starts_up_fine(self, cleanup):
        assert_command(
            ('pgctl-2015', 'start'),
            '',
            '''\
Starting: sweet
Started: sweet
''',
            0,
        )
        assert_command(
            ('pgctl-2015', 'log'),
            '''\
==> playground/sweet/stdout.log <==
sweet

==> playground/sweet/stderr.log <==
sweet_error
''',
            '',
            0,
        )

    def it_shows_error_on_stop(self, cleanup):
        assert_command(
            ('pgctl-2015', 'start'),
            '',
            '''\
Starting: sweet
Started: sweet
''',
            0,
        )
        assert_command(
            ('pgctl-2015', 'restart'),
            '',
            S(self.LOCKERROR.format(cmd='sleep infinity')),
            1,
        )


class DescribeSlowShutdown(DirtyTest):
    """This test case takes three seconds to shut down"""

    @fixture
    def service_name(self):
        yield 'slow-shutdown'

    @fixture(autouse=True)
    def environment(self):
        os.environ['PGCTL_WAIT_PERIOD'] = '1.5'
        yield
        del os.environ['PGCTL_WAIT_PERIOD']

    def it_fails_by_default(self, cleanup):
        check_call(('pgctl-2015', 'start'))
        assert svstat('playground/sweet') == [C(SvStat, state='up')]
        assert_command(
            ('pgctl-2015', 'stop'),
            '',
            S(self.LOCKERROR.format(cmd='sleep 2\\.25')),
            1,
        )

    def it_can_shut_down_successfully(self, cleanup):
        # if we configure it to wait a bit longer, it works fine
        with open('playground/sweet/wait', 'w') as wait:
            wait.write('3')

        check_call(('pgctl-2015', 'start'))
        assert svstat('playground/sweet') == [C(SvStat, state='up')]

        check_call(('pgctl-2015', 'restart'))
        assert svstat('playground/sweet') == [C(SvStat, state='up')]

        check_call(('pgctl-2015', 'stop'))
        assert svstat('playground/sweet') == [C(SvStat, state=SvStat.UNSUPERVISED)]<|MERGE_RESOLUTION|>--- conflicted
+++ resolved
@@ -7,7 +7,6 @@
 from subprocess import check_call
 from subprocess import PIPE
 from subprocess import Popen
-from subprocess import STDOUT
 
 import pytest
 from pytest import yield_fixture as fixture
@@ -629,7 +628,6 @@
             # we use SIGTERM; SIGKILL is cheating.
             print('killing.')
             limit = 100
-<<<<<<< HEAD
             while limit > 0:  # noqa
                 try:
                     check_lock('playground/sweet')
@@ -645,13 +643,6 @@
     @fixture
     def service_name(self):
         yield 'orphan-subprocess'
-=======
-            status = None
-            while status != 1 and limit > 0:
-                status = Popen(('fuser', '-kv', '-TERM', 'playground/sweet'), stderr=STDOUT).wait()
-                print('status:', status)
-                limit -= 1
->>>>>>> 07b93389
 
     def it_starts_up_fine(self, cleanup):
         assert_command(
