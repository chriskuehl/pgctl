# pylint:disable=invalid-name
"""miscellany pgctl functions"""
from __future__ import absolute_import
from __future__ import print_function
from __future__ import unicode_literals

import json
import os

from frozendict import frozendict

from .errors import LockHeld


def exec_(argv, env=None):  # never returns
    """Wrapper to os.execv which runs any atexit handlers (for coverage's sake).
    Like os.execv, this function never returns.
    """
    if env is None:
        env = os.environ

    # in python3, sys.exitfunc has gone away, and atexit._run_exitfuncs seems to be the only pubic-ish interface
    #   https://hg.python.org/cpython/file/3.4/Modules/atexitmodule.c#l289
    import atexit
    atexit._run_exitfuncs()  # pylint:disable=protected-access
    os.execvpe(argv[0], argv, env)


def uniq(iterable):
    """remove duplicates while preserving ordering -- first one wins"""
    return tuple(_uniq(iterable))


def _uniq(iterable):
    seen = set()
    for i in iterable:
        if i in seen:
            pass
        else:
            yield i
            seen.add(i)


class JSONEncoder(json.JSONEncoder):
    """knows that frozendict is like dict"""

    def default(self, obj):  # pylint:disable=method-hidden
        if isinstance(obj, frozendict):
            return dict(obj)
        else:
            # Let the base class default method raise the TypeError
            return json.JSONEncoder.default(self, obj)


def bestrelpath(path, relto=None):
    if relto is None:
        from os import getcwd
        relto = getcwd()
    from os.path import relpath
    relpath = relpath(path, relto)
    if len(relpath) < len(path):
        return relpath
    else:
        return path


def lsof(path):
<<<<<<< HEAD
    """return a list of pids which have `path` open"""
    from subprocess import Popen, PIPE, CalledProcessError
    cmd = ('sh', '-c', 'lsof -tau $(whoami) {}'.format(path))
    proc = Popen(cmd, stdout=PIPE, stderr=PIPE)
    stdout, stderr = proc.communicate()
    if stdout == stderr == '':
        return []
    elif proc.returncode != 0:
        raise CalledProcessError(proc.returncode, cmd, (stdout, stderr))
    else:
        return [int(line) for line in stdout.split()]


def ps(pids):
    """Give a (somewhat) human-readable printout of a list of processes"""
    if not pids:
        return ''

    from subprocess import PIPE, Popen
    cmd = ('ps', '-fj',) + tuple([str(pid) for pid in pids])
    process = Popen(cmd, stdout=PIPE, stderr=PIPE)
    stdout, _ = process.communicate()
=======
    from subprocess import STDOUT, Popen, PIPE
    cmd = 'lsof -tau {} {} | xargs -r ps -fj'.format(os.getuid(), path)
    p = Popen(('sh', '-c', cmd), stdout=PIPE, stderr=STDOUT)
    stdout, _ = p.communicate()
>>>>>>> c4a75842
    if stdout.count('\n') > 1:
        return stdout
    else:
        # race condition: we only got the ps -f header
        return ''  # pragma: no cover, we don't expect to hit this


def check_lock(path):
    # TODO: message seems to indicate we should svok here
    processes = ps(lsof(path))
    if processes:
        raise LockHeld(
            '''\
The supervisor has stopped, but these processes did not:
%s
There are two ways you can fix this:
  * temporarily: lsof -t %s | xargs kill -9
  * permanently: http://pgctl.readthedocs.org/en/latest/user/quickstart.html#writing-playground-services
''' % (processes, bestrelpath(path))
        )
    else:
        pass


def commafy(items):
    return ', '.join(str(x) for x in items)<|MERGE_RESOLUTION|>--- conflicted
+++ resolved
@@ -65,10 +65,9 @@
 
 
 def lsof(path):
-<<<<<<< HEAD
     """return a list of pids which have `path` open"""
     from subprocess import Popen, PIPE, CalledProcessError
-    cmd = ('sh', '-c', 'lsof -tau $(whoami) {}'.format(path))
+    cmd = ('lsof', '-tau', str(os.getuid()), path)
     proc = Popen(cmd, stdout=PIPE, stderr=PIPE)
     stdout, stderr = proc.communicate()
     if stdout == stderr == '':
@@ -88,12 +87,6 @@
     cmd = ('ps', '-fj',) + tuple([str(pid) for pid in pids])
     process = Popen(cmd, stdout=PIPE, stderr=PIPE)
     stdout, _ = process.communicate()
-=======
-    from subprocess import STDOUT, Popen, PIPE
-    cmd = 'lsof -tau {} {} | xargs -r ps -fj'.format(os.getuid(), path)
-    p = Popen(('sh', '-c', cmd), stdout=PIPE, stderr=STDOUT)
-    stdout, _ = p.communicate()
->>>>>>> c4a75842
     if stdout.count('\n') > 1:
         return stdout
     else:
