# -*- coding: utf-8 -*-
from __future__ import absolute_import
from __future__ import print_function
from __future__ import unicode_literals

import argparse
import time
from collections import namedtuple
from subprocess import CalledProcessError
from subprocess import PIPE
from subprocess import Popen

from cached_property import cached_property
from frozendict import frozendict
from py._path.local import LocalPath as Path

from .config import Config

PGCTL_DEFAULTS = frozendict({
    'pgdir': 'playground',
    'pgconf': 'conf.yaml',
    'services': ('default',),
})


class NoSuchService(Exception):
    pass


def svc(args):
    """Wrapper for daemontools svc cmd"""
    # svc never writes to stdout.
    cmd = ('svc',) + tuple(args)
    process = Popen(cmd, stderr=PIPE)
    _, error = process.communicate()
    if 'unable to chdir' in error:
        raise NoSuchService(error)
    if process.returncode:  # pragma: no cover: there's no known way to hit this.
        import sys
        sys.stderr.write(error)
        raise CalledProcessError(process.returncode, cmd)


class SvStat(
        namedtuple('SvStat', ['name', 'state', 'pid', 'seconds', 'process'])
):
    UNSUPERVISED = 'could not get status, supervisor is down'
    INVALID = 'no such service'

    def __repr__(self):
        format = '{0.name}: {0.state}'
        if self.pid is not None:
            format += ' (pid {0.pid})'
        if self.seconds is not None:
            format += ' {0.seconds} seconds'
        if self.process is not None:
            format += ', {0.process}'

        return format.format(self)


def svstat_string(args):
    """Wrapper for daemon tools svstat cmd"""
    # svstat *always* exits with code zero...
    cmd = ('svstat',) + tuple(args)
    process = Popen(cmd, stdout=PIPE)
    status, _ = process.communicate()

    #status is listed per line for each argument
    return status


def svstat_parse(svstat_string):
    r'''
    >>> svstat_parse('date: up (pid 1202562) 100 seconds\n')
    date: up (pid 1202562) 100 seconds

    >>> svstat_parse('date: down 4334 seconds, normally up, want up')
    date: down 4334 seconds, starting

    >>> svstat_parse('playground/date: down 0 seconds, normally up')
    playground/date: down 0 seconds

    >>> svstat_parse('date: up (pid 1202) 1 seconds, want down\n')
    date: up (pid 1202) 1 seconds, stopping

    >>> svstat_parse('playground/date: down 0 seconds, normally up')
    playground/date: down 0 seconds

    >>> svstat_parse('playground/date: down 0 seconds, normally up')
    playground/date: down 0 seconds

<<<<<<< HEAD
    >>> svstat_parse('docs: unable to open supervise/ok: file does not exist')
    docs: could not get status, supervisor is down

    >>> svstat_parse('d: unable to chdir: file does not exist')
    d: no such service

    >>> svstat_parse('d: totally unpredictable error message')
    d: totally unpredictable error message
    '''
    status = svstat_string.strip()
    name, status = status.split(': ', 1)

    first, rest = status.split(None, 1)
    if first in ('up', 'down'):
        state, status = first, rest
    elif status.startswith('unable to chdir:'):
        state, status = SvStat.INVALID, rest
    elif status.startswith('unable to open supervise/ok:'):
        state, status = SvStat.UNSUPERVISED, rest
    else:  # unknown errors
        state, status = status, ''

    if status.startswith('(pid '):
        pid, status = status[4:].rsplit(') ', 1)
        pid = int(pid)
=======
    >>> get_state("date: down 0 seconds, normally up, want up\n")
    'starting'

    >>> get_state("playground/date: down 0 seconds, normally up\n")
    'down'

    >>> get_state("date: up (pid 1202562) 1 seconds, want down\n")
    'stopping'

    >>> get_state("date: supervise not running\n")
    'unsupervised'

    >>> get_state('playground/greeter: unable to open supervise/ok: file does not exist')
    'unsupervised'
    """
    status = status.rstrip()
    if status.endswith(' want up'):
        state = 'starting'
    elif status.endswith(' want down'):
        state = 'stopping'
    elif (
            status.endswith(': supervise not running') or
            'unable to open supervise/ok' in status
    ):
        state = 'unsupervised'
>>>>>>> 0834d8dd
    else:
        pid = None

    try:
        seconds, status = status.split(' seconds', 1)
        seconds = int(seconds)
    except ValueError:
        seconds = None

    if status.endswith(', want up'):
        process = 'starting'
    elif status.endswith(', want down'):
        process = 'stopping'
    else:
        process = None

    return SvStat(name, state, pid, seconds, process)


def svstat(*services):
    from collections import OrderedDict
    stats = (
        svstat_parse(line)
        for line in svstat_string(services).splitlines()
    )
    return OrderedDict(
        (stat.name, stat)
        for stat in stats
    )


def exec_(argv):  # pragma: no cover
    """Wrapper to os.execv which runs any atexit handlers (for coverage's sake).
    Like os.execv, this function never returns.
    """
    # in python3, sys.exitfunc has gone away, and atexit._run_exitfuncs seems to be the only pubic-ish interface
    #   https://hg.python.org/cpython/file/3.4/Modules/atexitmodule.c#l289
    import atexit
    atexit._run_exitfuncs()  # pylint:disable=protected-access

    from os import execvp
    execvp(argv[0], argv)  # never returns


class PgctlApp(object):

    def __init__(self, config=PGCTL_DEFAULTS):
        self._config = config

    def __call__(self):
        # config guarantees this is set
        command = self._config['command']
        # argparse guarantees this is an attribute
        command = getattr(self, command)
        return command()

    def __change_state(self, opt, expected_state, xing, xed):
<<<<<<< HEAD
        """Changes the state of a supervised service using the svc command"""
        print(xing, self.services)
=======
        import sys
        print(xing, self.services, file=sys.stderr)
>>>>>>> 0834d8dd
        self.idempotent_supervise()
        with self.pgdir.as_cwd():
            try:
                while True:  # a poor man's do/while
                    svc((opt,) + self.services)
                    status_list = svstat(*self.services).values()
                    if all(
                            status.process is None and status.state == expected_state
                            for status in status_list
                    ):
                        break
                    else:
                        time.sleep(.01)
                print(xed, self.services, file=sys.stderr)
            except NoSuchService:
                return "No such playground service: '%s'" % self.services

    def start(self):
        """Idempotent start of a service or group of services"""
        return self.__change_state('-u', 'up', 'Starting:', 'Started:')

    def stop(self):
        """Idempotent stop of a service or group of services"""
        return self.__change_state('-d', 'down', 'Stopping:', 'Stopped:')

    def unsupervise(self):
        return self.__change_state(
            '-dx',
            'unsupervised',
            'Stopping supervise:',
            'Stopped supervise:',
        )

    def status(self):
        """Retrieve the PID and state of a service or group of services"""
        with self.pgdir.as_cwd():
            for status in svstat(*self.services).values():
                print(status)

    def restart(self):
        """Starts and stops a service"""
        self.stop()
        self.start()

    def reload(self):
        """Reloads the configuration for a service"""
        print('reload:', self._config['services'])

    def log(self):
        """Displays the stdout and stderr for a service or group of services"""
        print('Log:', self._config['services'])

    def debug(self):
<<<<<<< HEAD
        """Allow a service to run in the foreground"""
        print('Debugging:', self._config['services'])
=======
        if len(self.services) != 1:
            return 'Must debug exactly one service, not: {0}'.format(
                ', '.join(self.services),
            )

        self.unsupervise()

        # start supervise in the foreground with the service up
        service = self.pgdir.join(self.services[0])
        service.join('down').remove()
        exec_(('supervise', service.strpath))  # pragma:no cover
>>>>>>> 0834d8dd

    def config(self):
        """Print the configuration for a service"""
        import json
        print(json.dumps(self._config, sort_keys=True, indent=4))

    @cached_property
    def services(self):
        """Return a tuple of the services for a command"""
        return sum(
            tuple([
                self.aliases.get(service, (service,))
                for service in self._config['services']
            ]),
            (),
        )

    @cached_property
    def all_services(self):
        """Return a tuple of all of the services"""
        return tuple(sorted(
            service.basename
            for service in self.pgdir.listdir()
            if service.check(dir=True)
        ))

    @cached_property
    def aliases(self):
        """A dictionary of aliases that can be expanded to services"""
        ## for now don't worry about config file
        return frozendict({
            'default': self.all_services
        })

    def idempotent_supervise(self):
        """
        ensure all services are supervised starting in a down state
        by contract, running this method repeatedly should have no negative consequences
        """
        for service in self.all_services:
            service = self.pgdir.join(service)
            service.ensure('down')
            # supervise is already essentially idempotent
            # it dies with code 111 and a single line printed to stderr
            Popen(
                ('supervise', service.strpath),
                stdout=service.join('stdout.log').open('w'),
                stderr=service.join('stderr.log').open('w'),
            )  # pragma: no branch
            # (see https://bitbucket.org/ned/coveragepy/issues/146)

    @cached_property
    def pgdir(self):
        """Retrieve the set playground directory"""
        return Path(self._config['pgdir'])

    commands = (start, stop, status, restart, reload, log, debug, config)


def parser():
    commands = [command.__name__ for command in PgctlApp.commands]
    parser = argparse.ArgumentParser()
    parser.add_argument('--pgdir', help='name the playground directory', default=argparse.SUPPRESS)
    parser.add_argument('--pgconf', help='name the playground config file', default=argparse.SUPPRESS)
    parser.add_argument('command', help='specify what action to take', choices=commands, default=argparse.SUPPRESS)
    parser.add_argument('services', nargs='*', help='specify which services to act upon', default=argparse.SUPPRESS)

    return parser


def main(argv=None):
    p = parser()
    args = p.parse_args(argv)
    config = Config('pgctl')
    config = config.combined(PGCTL_DEFAULTS, args)
    app = PgctlApp(config)

    return app()


if __name__ == '__main__':
    exit(main())<|MERGE_RESOLUTION|>--- conflicted
+++ resolved
@@ -90,9 +90,11 @@
     >>> svstat_parse('playground/date: down 0 seconds, normally up')
     playground/date: down 0 seconds
 
-<<<<<<< HEAD
     >>> svstat_parse('docs: unable to open supervise/ok: file does not exist')
     docs: could not get status, supervisor is down
+
+    >>> svstat_parse("date: supervise not running\n")
+    date: could not get status, supervisor is down
 
     >>> svstat_parse('d: unable to chdir: file does not exist')
     d: no such service
@@ -108,7 +110,10 @@
         state, status = first, rest
     elif status.startswith('unable to chdir:'):
         state, status = SvStat.INVALID, rest
-    elif status.startswith('unable to open supervise/ok:'):
+    elif status.startswith((
+            'unable to open supervise/ok:',
+            'supervise not running',
+    )):
         state, status = SvStat.UNSUPERVISED, rest
     else:  # unknown errors
         state, status = status, ''
@@ -116,33 +121,6 @@
     if status.startswith('(pid '):
         pid, status = status[4:].rsplit(') ', 1)
         pid = int(pid)
-=======
-    >>> get_state("date: down 0 seconds, normally up, want up\n")
-    'starting'
-
-    >>> get_state("playground/date: down 0 seconds, normally up\n")
-    'down'
-
-    >>> get_state("date: up (pid 1202562) 1 seconds, want down\n")
-    'stopping'
-
-    >>> get_state("date: supervise not running\n")
-    'unsupervised'
-
-    >>> get_state('playground/greeter: unable to open supervise/ok: file does not exist')
-    'unsupervised'
-    """
-    status = status.rstrip()
-    if status.endswith(' want up'):
-        state = 'starting'
-    elif status.endswith(' want down'):
-        state = 'stopping'
-    elif (
-            status.endswith(': supervise not running') or
-            'unable to open supervise/ok' in status
-    ):
-        state = 'unsupervised'
->>>>>>> 0834d8dd
     else:
         pid = None
 
@@ -200,13 +178,9 @@
         return command()
 
     def __change_state(self, opt, expected_state, xing, xed):
-<<<<<<< HEAD
         """Changes the state of a supervised service using the svc command"""
-        print(xing, self.services)
-=======
         import sys
         print(xing, self.services, file=sys.stderr)
->>>>>>> 0834d8dd
         self.idempotent_supervise()
         with self.pgdir.as_cwd():
             try:
@@ -260,10 +234,7 @@
         print('Log:', self._config['services'])
 
     def debug(self):
-<<<<<<< HEAD
         """Allow a service to run in the foreground"""
-        print('Debugging:', self._config['services'])
-=======
         if len(self.services) != 1:
             return 'Must debug exactly one service, not: {0}'.format(
                 ', '.join(self.services),
@@ -275,7 +246,6 @@
         service = self.pgdir.join(self.services[0])
         service.join('down').remove()
         exec_(('supervise', service.strpath))  # pragma:no cover
->>>>>>> 0834d8dd
 
     def config(self):
         """Print the configuration for a service"""
